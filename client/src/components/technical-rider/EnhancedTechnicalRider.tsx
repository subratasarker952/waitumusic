--- conflicted
+++ resolved
@@ -3710,101 +3710,53 @@
                             // Also update band member directly for immediate UI update
                             updateBandMember(member.id, { selectedTalent: value });
 
-                          }}
-                        >
-                          <SelectTrigger className="h-8 text-xs">
-                            <SelectValue />
-                          </SelectTrigger>
-                          <SelectContent>
-                            {/* Enhanced database-driven talent options with generic alternatives */}
-                            {buildTalentDropdownOptions(member).map((option, idx) => {
-                              // Handle divider specially - non-selectable
-                              if (option.type === 'Divider') {
-                                return (
-                                  <div key={idx} className="px-2 py-1 text-center text-gray-400 text-xs border-b">
+
+                        }}
+                      >
+                        <SelectTrigger className="h-8 text-xs">
+                          <SelectValue />
+                        </SelectTrigger>
+                        <SelectContent>
+                          {/* Enhanced database-driven talent options with generic alternatives */}
+                          {buildTalentDropdownOptions(member).map((option, idx) => {
+                            // Handle divider specially - non-selectable
+                            if (option.type === 'Divider') {
+                              return (
+                                <div key={idx} className="px-2 py-1 text-center text-gray-400 text-xs border-b">
+                                  {option.label}
+                                </div>
+                              );
+                            }
+
+                            return (
+                              <SelectItem
+                                key={idx}
+                                value={option.value}
+                                className={option.type === 'Primary' ? 'bg-blue-50 font-medium' :
+                                  option.type === 'Secondary' ? 'bg-gray-50' :
+                                    option.type === 'Generic' ? 'bg-green-50' : ''}
+                              >
+                                <div className="flex items-center justify-between w-full">
+                                  <span style={{
+                                    color: option.color === 'blue' ? '#3b82f6' :
+                                      option.color === 'green' ? '#16a34a' :
+                                        option.color === 'orange' ? '#ea580c' :
+                                          option.color === 'purple' ? '#9333ea' : '#6b7280'
+                                  }}>
                                     {option.label}
-                                  </div>
-                                );
-                              }
-
-<<<<<<< HEAD
-                          }}
-                        >
-                          <SelectTrigger className="h-8 text-xs">
-                            <SelectValue />
-                          </SelectTrigger>
-                          <SelectContent>
-                            {/* Enhanced database-driven talent options with generic alternatives */}
-                            {buildTalentDropdownOptions(member).map((option, idx) => {
-                              // Handle divider specially - non-selectable
-                              if (option.type === 'Divider') {
-                                return (
-                                  <div key={idx} className="px-2 py-1 text-center text-gray-400 text-xs border-b">
-                                    {option.label}
-                                  </div>
-                                );
-                              }
-
-                              return (
-                                <SelectItem
-                                  key={idx}
-                                  value={option.value}
-                                  className={option.type === 'Primary' ? 'bg-blue-50 font-medium' :
-                                    option.type === 'Secondary' ? 'bg-gray-50' :
-                                      option.type === 'Generic' ? 'bg-green-50' : ''}
-                                >
-                                  <div className="flex items-center justify-between">
-                                    <span className='whitespace-nowrap block' style={{
-                                      color: option.color === 'blue' ? '#3b82f6' :
-                                        option.color === 'green' ? '#16a34a' :
-                                          option.color === 'orange' ? '#ea580c' :
-                                            option.color === 'purple' ? '#9333ea' : '#6b7280'
-                                    }}>
-                                      {option.label}
-                                    </span>
-                                    <span className="text-xs text-muted-foreground ml-2 whitespace-nowrap block">
-                                      {option.icon} {option.type}
-                                    </span>
-                                  </div>
-                                </SelectItem>
-                              );
-                            })}
-=======
-                              return (
-                                <SelectItem
-                                  key={idx}
-                                  value={option.value}
-                                  className={option.type === 'Primary' ? 'bg-blue-50 font-medium' :
-                                    option.type === 'Secondary' ? 'bg-gray-50' :
-                                      option.type === 'Generic' ? 'bg-green-50' : ''}
-                                >
-                                  <div className="flex items-center justify-between w-full">
-                                    <span style={{
-                                      color: option.color === 'blue' ? '#3b82f6' :
-                                        option.color === 'green' ? '#16a34a' :
-                                          option.color === 'orange' ? '#ea580c' :
-                                            option.color === 'purple' ? '#9333ea' : '#6b7280'
-                                    }}>
-                                      {option.label}
-                                    </span>
-                                    <span className="text-xs text-muted-foreground ml-2">
-                                      {option.icon} {option.type}
-                                    </span>
-                                  </div>
-                                </SelectItem>
-                              );
-                            })}
-
-                            {/* NO FALLBACK OPTIONS - USER POLICY: Zero tolerance for hardcoded values */}
-                          </SelectContent>
-                        </Select>
-                      </div>
->>>>>>> b373aa6b
-
-                            {/* NO FALLBACK OPTIONS - USER POLICY: Zero tolerance for hardcoded values */}
-                          </SelectContent>
-                        </Select>
-                      </div>
+                                  </span>
+                                  <span className="text-xs text-muted-foreground ml-2">
+                                    {option.icon} {option.type}
+                                  </span>
+                                </div>
+                              </SelectItem>
+                            );
+                          })}
+
+                          {/* NO FALLBACK OPTIONS - USER POLICY: Zero tolerance for hardcoded values */}
+                        </SelectContent>
+                      </Select>
+
                       {/* Column 3-4: Full Name (Stage Name) - spans 2 columns */}
                       <div className="col-span-2 flex items-center gap-2">
                         <div className="flex-1 flex items-center gap-2">
